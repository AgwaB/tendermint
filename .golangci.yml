--- conflicted
+++ resolved
@@ -9,11 +9,6 @@
     - maligned
     - errcheck
     - staticcheck
-<<<<<<< HEAD
-    - dupl
-=======
-    - ineffassign
->>>>>>> f25d7270
     - interfacer
     - unconvert
     - goconst
