package consensus

import (
	"bytes"
	"context"
	"fmt"
	"io/ioutil"
	"os"
	"path/filepath"
	"sort"
	"sync"
	"testing"
	"time"

	"github.com/go-kit/kit/log/term"

	abcicli "github.com/tendermint/tendermint/abci/client"
	"github.com/tendermint/tendermint/abci/example/counter"
	"github.com/tendermint/tendermint/abci/example/kvstore"
	abci "github.com/tendermint/tendermint/abci/types"
	bc "github.com/tendermint/tendermint/blockchain"
	cfg "github.com/tendermint/tendermint/config"
	cstypes "github.com/tendermint/tendermint/consensus/types"
	cmn "github.com/tendermint/tendermint/libs/common"
	dbm "github.com/tendermint/tendermint/libs/db"
	"github.com/tendermint/tendermint/libs/log"
	tmpubsub "github.com/tendermint/tendermint/libs/pubsub"
	mempl "github.com/tendermint/tendermint/mempool"
	"github.com/tendermint/tendermint/p2p"
	"github.com/tendermint/tendermint/privval"
	sm "github.com/tendermint/tendermint/state"
	"github.com/tendermint/tendermint/types"
	tmtime "github.com/tendermint/tendermint/types/time"
)

const (
	testSubscriber = "test-client"
)

// A cleanupFunc cleans up any config / test files created for a particular
// test.
type cleanupFunc func()

// genesis, chain_id, priv_val
var config *cfg.Config // NOTE: must be reset for each _test.go file
var consensusReplayConfig *cfg.Config
var ensureTimeout = time.Millisecond * 100

func ensureDir(dir string, mode os.FileMode) {
	if err := cmn.EnsureDir(dir, mode); err != nil {
		panic(err)
	}
}

func ResetConfig(name string) *cfg.Config {
	return cfg.ResetTestRoot(name)
}

//-------------------------------------------------------------------------------
// validator stub (a kvstore consensus peer we control)

type validatorStub struct {
	Index  int // Validator index. NOTE: we don't assume validator set changes.
	Height int64
	Round  int
	types.PrivValidator
}

var testMinPower int64 = 10

func NewValidatorStub(privValidator types.PrivValidator, valIndex int) *validatorStub {
	return &validatorStub{
		Index:         valIndex,
		PrivValidator: privValidator,
	}
}

func (vs *validatorStub) signVote(voteType types.SignedMsgType, hash []byte, header types.PartSetHeader) (*types.Vote, error) {
	addr := vs.PrivValidator.GetPubKey().Address()
	vote := &types.Vote{
		ValidatorIndex:   vs.Index,
		ValidatorAddress: addr,
		Height:           vs.Height,
		Round:            vs.Round,
		Timestamp:        tmtime.Now(),
		Type:             voteType,
		BlockID:          types.BlockID{hash, header},
	}
	err := vs.PrivValidator.SignVote(config.ChainID(), vote)
	return vote, err
}

// Sign vote for type/hash/header
func signVote(vs *validatorStub, voteType types.SignedMsgType, hash []byte, header types.PartSetHeader) *types.Vote {
	v, err := vs.signVote(voteType, hash, header)
	if err != nil {
		panic(fmt.Errorf("failed to sign vote: %v", err))
	}
	return v
}

func signVotes(voteType types.SignedMsgType, hash []byte, header types.PartSetHeader, vss ...*validatorStub) []*types.Vote {
	votes := make([]*types.Vote, len(vss))
	for i, vs := range vss {
		votes[i] = signVote(vs, voteType, hash, header)
	}
	return votes
}

func incrementHeight(vss ...*validatorStub) {
	for _, vs := range vss {
		vs.Height++
	}
}

func incrementRound(vss ...*validatorStub) {
	for _, vs := range vss {
		vs.Round++
	}
}

//-------------------------------------------------------------------------------
// Functions for transitioning the consensus state

func startTestRound(cs *ConsensusState, height int64, round int) {
	cs.enterNewRound(height, round)
	cs.startRoutines(0)
}

// Create proposal block from cs1 but sign it with vs
func decideProposal(cs1 *ConsensusState, vs *validatorStub, height int64, round int) (proposal *types.Proposal, block *types.Block) {
	cs1.mtx.Lock()
	block, blockParts := cs1.createProposalBlock()
	cs1.mtx.Unlock()
	if block == nil { // on error
		panic("error creating proposal block")
	}

	// Make proposal
	cs1.mtx.RLock()
	validRound := cs1.ValidRound
	chainID := cs1.state.ChainID
	cs1.mtx.RUnlock()
	polRound, propBlockID := validRound, types.BlockID{block.Hash(), blockParts.Header()}
	proposal = types.NewProposal(height, round, polRound, propBlockID)
	if err := vs.SignProposal(chainID, proposal); err != nil {
		panic(err)
	}
	return
}

func addVotes(to *ConsensusState, votes ...*types.Vote) {
	for _, vote := range votes {
		to.peerMsgQueue <- msgInfo{Msg: &VoteMessage{vote}}
	}
}

func signAddVotes(to *ConsensusState, voteType types.SignedMsgType, hash []byte, header types.PartSetHeader, vss ...*validatorStub) {
	votes := signVotes(voteType, hash, header, vss...)
	addVotes(to, votes...)
}

func validatePrevote(t *testing.T, cs *ConsensusState, round int, privVal *validatorStub, blockHash []byte) {
	prevotes := cs.Votes.Prevotes(round)
	address := privVal.GetPubKey().Address()
	var vote *types.Vote
	if vote = prevotes.GetByAddress(address); vote == nil {
		panic("Failed to find prevote from validator")
	}
	if blockHash == nil {
		if vote.BlockID.Hash != nil {
			panic(fmt.Sprintf("Expected prevote to be for nil, got %X", vote.BlockID.Hash))
		}
	} else {
		if !bytes.Equal(vote.BlockID.Hash, blockHash) {
			panic(fmt.Sprintf("Expected prevote to be for %X, got %X", blockHash, vote.BlockID.Hash))
		}
	}
}

func validateLastPrecommit(t *testing.T, cs *ConsensusState, privVal *validatorStub, blockHash []byte) {
	votes := cs.LastCommit
	address := privVal.GetPubKey().Address()
	var vote *types.Vote
	if vote = votes.GetByAddress(address); vote == nil {
		panic("Failed to find precommit from validator")
	}
	if !bytes.Equal(vote.BlockID.Hash, blockHash) {
		panic(fmt.Sprintf("Expected precommit to be for %X, got %X", blockHash, vote.BlockID.Hash))
	}
}

func validatePrecommit(t *testing.T, cs *ConsensusState, thisRound, lockRound int, privVal *validatorStub, votedBlockHash, lockedBlockHash []byte) {
	precommits := cs.Votes.Precommits(thisRound)
	address := privVal.GetPubKey().Address()
	var vote *types.Vote
	if vote = precommits.GetByAddress(address); vote == nil {
		panic("Failed to find precommit from validator")
	}

	if votedBlockHash == nil {
		if vote.BlockID.Hash != nil {
			panic("Expected precommit to be for nil")
		}
	} else {
		if !bytes.Equal(vote.BlockID.Hash, votedBlockHash) {
			panic("Expected precommit to be for proposal block")
		}
	}

	if lockedBlockHash == nil {
		if cs.LockedRound != lockRound || cs.LockedBlock != nil {
			panic(fmt.Sprintf("Expected to be locked on nil at round %d. Got locked at round %d with block %v", lockRound, cs.LockedRound, cs.LockedBlock))
		}
	} else {
		if cs.LockedRound != lockRound || !bytes.Equal(cs.LockedBlock.Hash(), lockedBlockHash) {
			panic(fmt.Sprintf("Expected block to be locked on round %d, got %d. Got locked block %X, expected %X", lockRound, cs.LockedRound, cs.LockedBlock.Hash(), lockedBlockHash))
		}
	}

}

func validatePrevoteAndPrecommit(t *testing.T, cs *ConsensusState, thisRound, lockRound int, privVal *validatorStub, votedBlockHash, lockedBlockHash []byte) {
	// verify the prevote
	validatePrevote(t, cs, thisRound, privVal, votedBlockHash)
	// verify precommit
	cs.mtx.Lock()
	validatePrecommit(t, cs, thisRound, lockRound, privVal, votedBlockHash, lockedBlockHash)
	cs.mtx.Unlock()
}

func subscribeToVoter(cs *ConsensusState, addr []byte) <-chan tmpubsub.Message {
	votesSub, err := cs.eventBus.Subscribe(context.Background(), testSubscriber, types.EventQueryVote)
	if err != nil {
		panic(fmt.Sprintf("failed to subscribe %s to %v", testSubscriber, types.EventQueryVote))
	}
	ch := make(chan tmpubsub.Message)
	go func() {
		for msg := range votesSub.Out() {
			vote := msg.Data().(types.EventDataVote)
			// we only fire for our own votes
			if bytes.Equal(addr, vote.Vote.ValidatorAddress) {
				ch <- msg
			}
		}
	}()
	return ch
}

//-------------------------------------------------------------------------------
// consensus states

func newConsensusState(state sm.State, pv types.PrivValidator, app abci.Application) *ConsensusState {
	config := cfg.ResetTestRoot("consensus_state_test")
	return newConsensusStateWithConfig(config, state, pv, app)
}

func newConsensusStateWithConfig(thisConfig *cfg.Config, state sm.State, pv types.PrivValidator, app abci.Application) *ConsensusState {
	blockDB := dbm.NewMemDB()
	return newConsensusStateWithConfigAndBlockStore(thisConfig, state, pv, app, blockDB)
}

func newConsensusStateWithConfigAndBlockStore(thisConfig *cfg.Config, state sm.State, pv types.PrivValidator, app abci.Application, blockDB dbm.DB) *ConsensusState {
	// Get BlockStore
	blockStore := bc.NewBlockStore(blockDB)

	// one for mempool, one for consensus
	mtx := new(sync.Mutex)
	proxyAppConnMem := abcicli.NewLocalClient(mtx, app)
	proxyAppConnCon := abcicli.NewLocalClient(mtx, app)

	// Make Mempool
	mempool := mempl.NewMempool(thisConfig.Mempool, proxyAppConnMem, 0)
	mempool.SetLogger(log.TestingLogger().With("module", "mempool"))
	if thisConfig.Consensus.WaitForTxs() {
		mempool.EnableTxsAvailable()
	}

	// mock the evidence pool
	evpool := sm.MockEvidencePool{}

	// Make ConsensusState
	stateDB := dbm.NewMemDB()
	blockExec := sm.NewBlockExecutor(stateDB, log.TestingLogger(), proxyAppConnCon, mempool, evpool)
	cs := NewConsensusState(thisConfig.Consensus, state, blockExec, blockStore, mempool, evpool)
	cs.SetLogger(log.TestingLogger().With("module", "consensus"))
	cs.SetPrivValidator(pv)

	eventBus := types.NewEventBus()
	eventBus.SetLogger(log.TestingLogger().With("module", "events"))
	eventBus.Start()
	cs.SetEventBus(eventBus)
	return cs
}

func loadPrivValidator(config *cfg.Config) *privval.FilePV {
	privValidatorKeyFile := config.PrivValidatorKeyFile()
	ensureDir(filepath.Dir(privValidatorKeyFile), 0700)
	privValidatorStateFile := config.PrivValidatorStateFile()
	privValidator := privval.LoadOrGenFilePV(privValidatorKeyFile, privValidatorStateFile)
	privValidator.Reset()
	return privValidator
}

func randConsensusState(nValidators int) (*ConsensusState, []*validatorStub) {
	// Get State
	state, privVals := randGenesisState(nValidators, false, 10)

	vss := make([]*validatorStub, nValidators)

	cs := newConsensusState(state, privVals[0], counter.NewCounterApplication(true))

	for i := 0; i < nValidators; i++ {
		vss[i] = NewValidatorStub(privVals[i], i)
	}
	// since cs1 starts at 1
	incrementHeight(vss[1:]...)

	return cs, vss
}

//-------------------------------------------------------------------------------

func ensureNoNewEvent(ch <-chan tmpubsub.Message, timeout time.Duration,
	errorMessage string) {
	select {
	case <-time.After(timeout):
		break
	case <-ch:
		panic(errorMessage)
	}
}

func ensureNoNewEventOnChannel(ch <-chan tmpubsub.Message) {
	ensureNoNewEvent(
		ch,
		ensureTimeout,
		"We should be stuck waiting, not receiving new event on the channel")
}

func ensureNoNewRoundStep(stepCh <-chan tmpubsub.Message) {
	ensureNoNewEvent(
		stepCh,
		ensureTimeout,
		"We should be stuck waiting, not receiving NewRoundStep event")
}

func ensureNoNewUnlock(unlockCh <-chan tmpubsub.Message) {
	ensureNoNewEvent(
		unlockCh,
		ensureTimeout,
		"We should be stuck waiting, not receiving Unlock event")
}

func ensureNoNewTimeout(stepCh <-chan tmpubsub.Message, timeout int64) {
	timeoutDuration := time.Duration(timeout*5) * time.Nanosecond
	ensureNoNewEvent(
		stepCh,
		timeoutDuration,
		"We should be stuck waiting, not receiving NewTimeout event")
}

func ensureNewEvent(ch <-chan tmpubsub.Message, height int64, round int, timeout time.Duration, errorMessage string) {
	select {
	case <-time.After(timeout):
		panic(errorMessage)
	case msg := <-ch:
		roundStateEvent, ok := msg.Data().(types.EventDataRoundState)
		if !ok {
			panic(fmt.Sprintf("expected a EventDataRoundState, got %T. Wrong subscription channel?",
				msg.Data()))
		}
		if roundStateEvent.Height != height {
			panic(fmt.Sprintf("expected height %v, got %v", height, roundStateEvent.Height))
		}
		if roundStateEvent.Round != round {
			panic(fmt.Sprintf("expected round %v, got %v", round, roundStateEvent.Round))
		}
		// TODO: We could check also for a step at this point!
	}
}

func ensureNewRound(roundCh <-chan tmpubsub.Message, height int64, round int) {
	select {
	case <-time.After(ensureTimeout):
		panic("Timeout expired while waiting for NewRound event")
	case msg := <-roundCh:
		newRoundEvent, ok := msg.Data().(types.EventDataNewRound)
		if !ok {
			panic(fmt.Sprintf("expected a EventDataNewRound, got %T. Wrong subscription channel?",
				msg.Data()))
		}
		if newRoundEvent.Height != height {
			panic(fmt.Sprintf("expected height %v, got %v", height, newRoundEvent.Height))
		}
		if newRoundEvent.Round != round {
			panic(fmt.Sprintf("expected round %v, got %v", round, newRoundEvent.Round))
		}
	}
}

<<<<<<< HEAD
func ensureNewTimeout(timeoutCh <-chan tmpubsub.Message, height int64, round int, timeout int64) {
	timeoutDuration := time.Duration(timeout*3) * time.Nanosecond
=======
func ensureNewTimeout(timeoutCh <-chan interface{}, height int64, round int, timeout int64) {
	timeoutDuration := time.Duration(timeout*5) * time.Nanosecond
>>>>>>> 4f83eec7
	ensureNewEvent(timeoutCh, height, round, timeoutDuration,
		"Timeout expired while waiting for NewTimeout event")
}

func ensureNewProposal(proposalCh <-chan tmpubsub.Message, height int64, round int) {
	select {
	case <-time.After(ensureTimeout):
		panic("Timeout expired while waiting for NewProposal event")
	case msg := <-proposalCh:
		proposalEvent, ok := msg.Data().(types.EventDataCompleteProposal)
		if !ok {
			panic(fmt.Sprintf("expected a EventDataCompleteProposal, got %T. Wrong subscription channel?",
				msg.Data()))
		}
		if proposalEvent.Height != height {
			panic(fmt.Sprintf("expected height %v, got %v", height, proposalEvent.Height))
		}
		if proposalEvent.Round != round {
			panic(fmt.Sprintf("expected round %v, got %v", round, proposalEvent.Round))
		}
	}
}

func ensureNewValidBlock(validBlockCh <-chan tmpubsub.Message, height int64, round int) {
	ensureNewEvent(validBlockCh, height, round, ensureTimeout,
		"Timeout expired while waiting for NewValidBlock event")
}

func ensureNewBlock(blockCh <-chan tmpubsub.Message, height int64) {
	select {
	case <-time.After(ensureTimeout):
		panic("Timeout expired while waiting for NewBlock event")
	case msg := <-blockCh:
		blockEvent, ok := msg.Data().(types.EventDataNewBlock)
		if !ok {
			panic(fmt.Sprintf("expected a EventDataNewBlock, got %T. Wrong subscription channel?",
				msg.Data()))
		}
		if blockEvent.Block.Height != height {
			panic(fmt.Sprintf("expected height %v, got %v", height, blockEvent.Block.Height))
		}
	}
}

func ensureNewBlockHeader(blockCh <-chan tmpubsub.Message, height int64, blockHash cmn.HexBytes) {
	select {
	case <-time.After(ensureTimeout):
		panic("Timeout expired while waiting for NewBlockHeader event")
	case msg := <-blockCh:
		blockHeaderEvent, ok := msg.Data().(types.EventDataNewBlockHeader)
		if !ok {
			panic(fmt.Sprintf("expected a EventDataNewBlockHeader, got %T. Wrong subscription channel?",
				msg.Data()))
		}
		if blockHeaderEvent.Header.Height != height {
			panic(fmt.Sprintf("expected height %v, got %v", height, blockHeaderEvent.Header.Height))
		}
		if !bytes.Equal(blockHeaderEvent.Header.Hash(), blockHash) {
			panic(fmt.Sprintf("expected header %X, got %X", blockHash, blockHeaderEvent.Header.Hash()))
		}
	}
}

func ensureNewUnlock(unlockCh <-chan tmpubsub.Message, height int64, round int) {
	ensureNewEvent(unlockCh, height, round, ensureTimeout,
		"Timeout expired while waiting for NewUnlock event")
}

func ensureProposal(proposalCh <-chan tmpubsub.Message, height int64, round int, propID types.BlockID) {
	select {
	case <-time.After(ensureTimeout):
		panic("Timeout expired while waiting for NewProposal event")
	case msg := <-proposalCh:
		proposalEvent, ok := msg.Data().(types.EventDataCompleteProposal)
		if !ok {
			panic(fmt.Sprintf("expected a EventDataCompleteProposal, got %T. Wrong subscription channel?",
				msg.Data()))
		}
		if proposalEvent.Height != height {
			panic(fmt.Sprintf("expected height %v, got %v", height, proposalEvent.Height))
		}
		if proposalEvent.Round != round {
			panic(fmt.Sprintf("expected round %v, got %v", round, proposalEvent.Round))
		}
		if !proposalEvent.BlockID.Equals(propID) {
			panic("Proposed block does not match expected block")
		}
	}
}

func ensurePrecommit(voteCh <-chan tmpubsub.Message, height int64, round int) {
	ensureVote(voteCh, height, round, types.PrecommitType)
}

func ensurePrevote(voteCh <-chan tmpubsub.Message, height int64, round int) {
	ensureVote(voteCh, height, round, types.PrevoteType)
}

func ensureVote(voteCh <-chan tmpubsub.Message, height int64, round int,
	voteType types.SignedMsgType) {
	select {
	case <-time.After(ensureTimeout):
		panic("Timeout expired while waiting for NewVote event")
	case msg := <-voteCh:
		voteEvent, ok := msg.Data().(types.EventDataVote)
		if !ok {
			panic(fmt.Sprintf("expected a EventDataVote, got %T. Wrong subscription channel?",
				msg.Data()))
		}
		vote := voteEvent.Vote
		if vote.Height != height {
			panic(fmt.Sprintf("expected height %v, got %v", height, vote.Height))
		}
		if vote.Round != round {
			panic(fmt.Sprintf("expected round %v, got %v", round, vote.Round))
		}
		if vote.Type != voteType {
			panic(fmt.Sprintf("expected type %v, got %v", voteType, vote.Type))
		}
	}
}

func ensureNewEventOnChannel(ch <-chan tmpubsub.Message) {
	select {
	case <-time.After(ensureTimeout):
		panic("Timeout expired while waiting for new activity on the channel")
	case <-ch:
	}
}

//-------------------------------------------------------------------------------
// consensus nets

// consensusLogger is a TestingLogger which uses a different
// color for each validator ("validator" key must exist).
func consensusLogger() log.Logger {
	return log.TestingLoggerWithColorFn(func(keyvals ...interface{}) term.FgBgColor {
		for i := 0; i < len(keyvals)-1; i += 2 {
			if keyvals[i] == "validator" {
				return term.FgBgColor{Fg: term.Color(uint8(keyvals[i+1].(int) + 1))}
			}
		}
		return term.FgBgColor{}
	}).With("module", "consensus")
}

func randConsensusNet(nValidators int, testName string, tickerFunc func() TimeoutTicker,
	appFunc func() abci.Application, configOpts ...func(*cfg.Config)) ([]*ConsensusState, cleanupFunc) {
	genDoc, privVals := randGenesisDoc(nValidators, false, 30)
	css := make([]*ConsensusState, nValidators)
	logger := consensusLogger()
	configRootDirs := make([]string, 0, nValidators)
	for i := 0; i < nValidators; i++ {
		stateDB := dbm.NewMemDB() // each state needs its own db
		state, _ := sm.LoadStateFromDBOrGenesisDoc(stateDB, genDoc)
		thisConfig := ResetConfig(fmt.Sprintf("%s_%d", testName, i))
		configRootDirs = append(configRootDirs, thisConfig.RootDir)
		for _, opt := range configOpts {
			opt(thisConfig)
		}
		ensureDir(filepath.Dir(thisConfig.Consensus.WalFile()), 0700) // dir for wal
		app := appFunc()
		vals := types.TM2PB.ValidatorUpdates(state.Validators)
		app.InitChain(abci.RequestInitChain{Validators: vals})

		css[i] = newConsensusStateWithConfig(thisConfig, state, privVals[i], app)
		css[i].SetTimeoutTicker(tickerFunc())
		css[i].SetLogger(logger.With("validator", i, "module", "consensus"))
	}
	return css, func() {
		for _, dir := range configRootDirs {
			os.RemoveAll(dir)
		}
	}
}

// nPeers = nValidators + nNotValidator
func randConsensusNetWithPeers(nValidators, nPeers int, testName string, tickerFunc func() TimeoutTicker,
	appFunc func() abci.Application) ([]*ConsensusState, cleanupFunc) {

	genDoc, privVals := randGenesisDoc(nValidators, false, testMinPower)
	css := make([]*ConsensusState, nPeers)
	logger := consensusLogger()
	configRootDirs := make([]string, 0, nPeers)
	for i := 0; i < nPeers; i++ {
		stateDB := dbm.NewMemDB() // each state needs its own db
		state, _ := sm.LoadStateFromDBOrGenesisDoc(stateDB, genDoc)
		thisConfig := ResetConfig(fmt.Sprintf("%s_%d", testName, i))
		configRootDirs = append(configRootDirs, thisConfig.RootDir)
		ensureDir(filepath.Dir(thisConfig.Consensus.WalFile()), 0700) // dir for wal
		var privVal types.PrivValidator
		if i < nValidators {
			privVal = privVals[i]
		} else {
			tempKeyFile, err := ioutil.TempFile("", "priv_validator_key_")
			if err != nil {
				panic(err)
			}
			tempStateFile, err := ioutil.TempFile("", "priv_validator_state_")
			if err != nil {
				panic(err)
			}

			privVal = privval.GenFilePV(tempKeyFile.Name(), tempStateFile.Name())
		}

		app := appFunc()
		vals := types.TM2PB.ValidatorUpdates(state.Validators)
		app.InitChain(abci.RequestInitChain{Validators: vals})

		css[i] = newConsensusStateWithConfig(thisConfig, state, privVal, app)
		css[i].SetTimeoutTicker(tickerFunc())
		css[i].SetLogger(logger.With("validator", i, "module", "consensus"))
	}
	return css, func() {
		for _, dir := range configRootDirs {
			os.RemoveAll(dir)
		}
	}
}

func getSwitchIndex(switches []*p2p.Switch, peer p2p.Peer) int {
	for i, s := range switches {
		if peer.NodeInfo().ID() == s.NodeInfo().ID() {
			return i
		}
	}
	panic("didnt find peer in switches")
}

//-------------------------------------------------------------------------------
// genesis

func randGenesisDoc(numValidators int, randPower bool, minPower int64) (*types.GenesisDoc, []types.PrivValidator) {
	validators := make([]types.GenesisValidator, numValidators)
	privValidators := make([]types.PrivValidator, numValidators)
	for i := 0; i < numValidators; i++ {
		val, privVal := types.RandValidator(randPower, minPower)
		validators[i] = types.GenesisValidator{
			PubKey: val.PubKey,
			Power:  val.VotingPower,
		}
		privValidators[i] = privVal
	}
	sort.Sort(types.PrivValidatorsByAddress(privValidators))

	return &types.GenesisDoc{
		GenesisTime: tmtime.Now(),
		ChainID:     config.ChainID(),
		Validators:  validators,
	}, privValidators
}

func randGenesisState(numValidators int, randPower bool, minPower int64) (sm.State, []types.PrivValidator) {
	genDoc, privValidators := randGenesisDoc(numValidators, randPower, minPower)
	s0, _ := sm.MakeGenesisState(genDoc)
	return s0, privValidators
}

//------------------------------------
// mock ticker

func newMockTickerFunc(onlyOnce bool) func() TimeoutTicker {
	return func() TimeoutTicker {
		return &mockTicker{
			c:        make(chan timeoutInfo, 10),
			onlyOnce: onlyOnce,
		}
	}
}

// mock ticker only fires on RoundStepNewHeight
// and only once if onlyOnce=true
type mockTicker struct {
	c chan timeoutInfo

	mtx      sync.Mutex
	onlyOnce bool
	fired    bool
}

func (m *mockTicker) Start() error {
	return nil
}

func (m *mockTicker) Stop() error {
	return nil
}

func (m *mockTicker) ScheduleTimeout(ti timeoutInfo) {
	m.mtx.Lock()
	defer m.mtx.Unlock()
	if m.onlyOnce && m.fired {
		return
	}
	if ti.Step == cstypes.RoundStepNewHeight {
		m.c <- ti
		m.fired = true
	}
}

func (m *mockTicker) Chan() <-chan timeoutInfo {
	return m.c
}

func (*mockTicker) SetLogger(log.Logger) {}

//------------------------------------

func newCounter() abci.Application {
	return counter.NewCounterApplication(true)
}

func newPersistentKVStore() abci.Application {
	dir, err := ioutil.TempDir("", "persistent-kvstore")
	if err != nil {
		panic(err)
	}
	return kvstore.NewPersistentKVStoreApplication(dir)
}<|MERGE_RESOLUTION|>--- conflicted
+++ resolved
@@ -399,13 +399,8 @@
 	}
 }
 
-<<<<<<< HEAD
 func ensureNewTimeout(timeoutCh <-chan tmpubsub.Message, height int64, round int, timeout int64) {
-	timeoutDuration := time.Duration(timeout*3) * time.Nanosecond
-=======
-func ensureNewTimeout(timeoutCh <-chan interface{}, height int64, round int, timeout int64) {
 	timeoutDuration := time.Duration(timeout*5) * time.Nanosecond
->>>>>>> 4f83eec7
 	ensureNewEvent(timeoutCh, height, round, timeoutDuration,
 		"Timeout expired while waiting for NewTimeout event")
 }
